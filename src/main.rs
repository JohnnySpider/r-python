//use crate::ir::ast::Expression;
//use crate::ir::ast::Statement;
//use crate::interpreter::interpreter::eval;
use crate::interpreter::interpreter::execute;
use crate::parser::parser::parse;
use std::collections::HashMap;

pub mod interpreter;
pub mod ir;
<<<<<<< HEAD
pub mod parser;
=======
pub mod tc;
>>>>>>> 9d6c17b1

fn run_test(name: &str, program: &str) {
    println!("\n=== Running test: {} ===", name);
    println!("Program:\n{}\n", program);

    match parse(program) {
        Ok((remaining, statements)) => {
            println!("Parsed AST: {:#?}\n", statements);

            if !remaining.is_empty() {
                println!("Warning: Unparsed input remains: {:?}\n", remaining);
                return;
            }

            let mut current_env = HashMap::new();
            for stmt in statements {
                match execute(&stmt, current_env) {
                    Ok(new_env) => {
                        println!("Environment after execution: {:?}", new_env);
                        current_env = new_env;
                    }
                    Err(e) => {
                        println!("Execution error: {}", e);
                        return;
                    }
                }
            }
            println!("\nFinal environment: {:?}", current_env);
        }
        Err(e) => println!("Parse error: {:?}", e),
    }
}

//raw string literal (r#""#) to avoid escaping newlines
fn main() {
    // Test 1: Basic if-else
    let test1 = r#"x = 10
if x > 5:
    y = 1
else:
    y = 2"#;
    run_test("Basic if-else", test1);

    // Test 2: Arithmetic operations
    let test2 = r#"x = 5
y = 3
z = (x * y) + (10 - 4)"#;
    run_test("Arithmetic operations", test2);

    // Test 3: Nested if statements
    let test3 = r#"x = 10
if x > 5:
    if x > 8:
        y = 1
    else:
        y = 2
else:
    y = 3"#;
    run_test("Nested if statements", test3);

    // Test 4: Multiple assignments
    let test4 = r#"x = 42
y = x
z = y + 10"#;
    run_test("Multiple assignments", test4);

    // Test 5: Complex arithmetic
    let test5 = r#"a = 5
b = 3
c = (a * b) + (10 / 2)
d = c - (b * 2)"#;
    run_test("Complex arithmetic", test5);
}<|MERGE_RESOLUTION|>--- conflicted
+++ resolved
@@ -7,11 +7,9 @@
 
 pub mod interpreter;
 pub mod ir;
-<<<<<<< HEAD
 pub mod parser;
-=======
 pub mod tc;
->>>>>>> 9d6c17b1
+
 
 fn run_test(name: &str, program: &str) {
     println!("\n=== Running test: {} ===", name);
@@ -28,7 +26,7 @@
 
             let mut current_env = HashMap::new();
             for stmt in statements {
-                match execute(&stmt, current_env) {
+                match execute(stmt, current_env) {
                     Ok(new_env) => {
                         println!("Environment after execution: {:?}", new_env);
                         current_env = new_env;
@@ -47,41 +45,79 @@
 
 //raw string literal (r#""#) to avoid escaping newlines
 fn main() {
-    // Test 1: Basic if-else
+    // Basic Operations Tests
     let test1 = r#"x = 10
 if x > 5:
     y = 1
 else:
     y = 2"#;
-    run_test("Basic if-else", test1);
+    run_test("1. Basic if-else", test1);
 
-    // Test 2: Arithmetic operations
+    // Arithmetic and Parentheses Tests
     let test2 = r#"x = 5
 y = 3
-z = (x * y) + (10 - 4)"#;
-    run_test("Arithmetic operations", test2);
+z = (x * y) + (10 - 4)
+w = z / (y + 1)"#;
+    run_test("2. Arithmetic operations", test2);
 
-    // Test 3: Nested if statements
+    // Nested Control Flow Tests
     let test3 = r#"x = 10
 if x > 5:
     if x > 8:
         y = 1
+        z = y + x
     else:
         y = 2
+        z = y * x
 else:
-    y = 3"#;
-    run_test("Nested if statements", test3);
+    y = 3
+    z = y - x"#;
+    run_test("3. Nested if statements with multiple operations", test3);
 
-    // Test 4: Multiple assignments
+    // Variable Reference Tests
     let test4 = r#"x = 42
 y = x
-z = y + 10"#;
-    run_test("Multiple assignments", test4);
+z = y + 10
+w = z
+final = w * 2"#;
+    run_test("4. Multiple assignments and references", test4);
 
-    // Test 5: Complex arithmetic
+    // Complex Expressions Tests
     let test5 = r#"a = 5
 b = 3
 c = (a * b) + (10 / 2)
-d = c - (b * 2)"#;
-    run_test("Complex arithmetic", test5);
+d = c - (b * 2)
+e = (d + a) * (b - 1)"#;
+    run_test("5. Complex arithmetic expressions", test5);
+
+    // Comparison Chain Tests
+    let test6 = r#"x = 10
+y = 5
+if x > y:
+    if y > 3:
+        if x > 8:
+            z = 1
+        else:
+            z = 2
+    else:
+        z = 3
+else:
+    z = 4"#;
+    run_test("6. Multiple nested comparisons", test6);
+
+    // Mixed Operations Tests
+    let test7 = r#"a = 15
+b = 3
+if a > 10:
+    c = a + b
+    d = c * 2
+    if d > 30:
+        e = d - 10
+    else:
+        e = d + 5
+else:
+    c = a - b
+    d = c / 2
+    e = d * 3"#;
+    run_test("7. Mixed arithmetic and control flow", test7);
 }